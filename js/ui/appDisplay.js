/* -*- mode: js2; js2-basic-offset: 4; indent-tabs-mode: nil -*- */

const Big = imports.gi.Big;
const Clutter = imports.gi.Clutter;
const Pango = imports.gi.Pango;
const Gio = imports.gi.Gio;
const Gtk = imports.gi.Gtk;
const Shell = imports.gi.Shell;
const Lang = imports.lang;
const Signals = imports.signals;

const AppInfo = imports.misc.appInfo;
const GenericDisplay = imports.ui.genericDisplay;

const ENTERED_MENU_COLOR = new Clutter.Color();
ENTERED_MENU_COLOR.from_pixel(0x00ff0022);

const MENU_ICON_SIZE = 24;
const MENU_SPACING = 15;

const MAX_ITEMS = 30;

/* This class represents a single display item containing information about an application.
 *
 * appInfo - AppInfo object containing information about the application
 * availableWidth - total width available for the item
 */
function AppDisplayItem(appInfo, availableWidth) {
    this._init(appInfo, availableWidth);
}

AppDisplayItem.prototype = {
    __proto__:  GenericDisplay.GenericDisplayItem.prototype,

    _init : function(appInfo, availableWidth) {
        GenericDisplay.GenericDisplayItem.prototype._init.call(this, availableWidth);
        this._appInfo = appInfo;

        this._setItemInfo(appInfo.name, appInfo.description,
                          appInfo.getIcon(GenericDisplay.ITEM_DISPLAY_ICON_SIZE));
    },

    //// Public method overrides ////

    // Opens an application represented by this display item.
    launch : function() {
        this._appInfo.launch();
    },

    //// Protected method overrides ////

    // Ensures the preview icon is created.
    _ensurePreviewIconCreated : function() {
        if (!this._showPreview || this._previewIcon)
            return;

        let previewIconPath = this._appInfo.getIconPath(GenericDisplay.PREVIEW_ICON_SIZE);
        if (previewIconPath) {
            try {
                this._previewIcon = new Clutter.Texture({ width: GenericDisplay.PREVIEW_ICON_SIZE, height: GenericDisplay.PREVIEW_ICON_SIZE});
                this._previewIcon.set_from_file(previewIconPath);
            } catch (e) {
                // we can get an error here if the file path doesn't exist on the system
                log('Error loading AppDisplayItem preview icon ' + e);
            }
        }
    }
};

const MENU_UNSELECTED = 0;
const MENU_SELECTED = 1;
const MENU_ENTERED = 2;

function MenuItem(name, id, iconName) {
    this._init(name, id, iconName);
}

/**
 * MenuItem:
 * Shows the list of menus in the sidebar.
 */
MenuItem.prototype = {
    _init: function(name, id, iconName) {
        this.id = id;

        this.actor = new Big.Box({ orientation: Big.BoxOrientation.HORIZONTAL,
                                   spacing: 4,
                                   corner_radius: 4,
                                   padding_right: 4,
                                   reactive: true });
        this.actor.connect('button-press-event', Lang.bind(this, function (a, e) {
            this.setState(MENU_SELECTED);
        }));

        let iconTheme = Gtk.IconTheme.get_default();
        let pixbuf = null;
        this._icon = new Clutter.Texture({ width: MENU_ICON_SIZE,
                                           height: MENU_ICON_SIZE });
        // Wine manages not to have an icon
        try {
            pixbuf = iconTheme.load_icon(iconName, MENU_ICON_SIZE, 0 /* flags */);
        } catch (e) {
            pixbuf = iconTheme.load_icon('gtk-file', MENU_ICON_SIZE, 0);
        }
        if (pixbuf != null)
            Shell.clutter_texture_set_from_pixbuf(this._icon, pixbuf);
        this.actor.append(this._icon, 0);
        this._text = new Clutter.Text({ color: GenericDisplay.ITEM_DISPLAY_NAME_COLOR,
                                        font_name: "Sans 14px",
                                        ellipsize: Pango.EllipsizeMode.END,
                                        text: name });
        this.actor.append(this._text, Big.BoxPackFlags.EXPAND);

        let box = new Big.Box({ orientation: Big.BoxOrientation.HORIZONTAL,
                                y_align: Big.BoxAlignment.CENTER
                              });

        this._arrow = new Shell.Arrow({ surface_width: MENU_ICON_SIZE/2,
                                        surface_height: MENU_ICON_SIZE/2,
                                        direction: Gtk.ArrowType.RIGHT,
                                        opacity: 0
                                      });
        box.append(this._arrow, 0);
        this.actor.append(box, 0);
    },

    getState: function() {
        return this._state;
    },

    setState: function (state) {
        if (state == this._state)
            return;
        this._state = state;
        if (this._state == MENU_UNSELECTED) {
            this.actor.background_color = null;
            this._arrow.set_opacity(0);
        } else if (this._state == MENU_ENTERED) {
            this.actor.background_color = ENTERED_MENU_COLOR;
            this._arrow.set_opacity(0xFF/2);
        } else {
            this.actor.background_color = GenericDisplay.ITEM_DISPLAY_SELECTED_BACKGROUND_COLOR;
            this._arrow.set_opacity(0xFF);
        }
        this.emit('state-changed')
    }
}
Signals.addSignalMethods(MenuItem.prototype);

/* This class represents a display containing a collection of application items.
 * The applications are sorted based on their popularity by default, and based on
 * their name if some search filter is applied.
 *
 * width - width available for the display
 * height - height available for the display
 */
function AppDisplay(width, height, numberOfColumns, columnGap) {
    this._init(width, height, numberOfColumns, columnGap);
}

AppDisplay.prototype = {
    __proto__:  GenericDisplay.GenericDisplay.prototype,

    _init : function(width, height, numberOfColumns, columnGap) {
        GenericDisplay.GenericDisplay.prototype._init.call(this, width, height, numberOfColumns, columnGap);

        this._menus = [];
        this._menuDisplays = [];

        // map<itemId, array of category names>
        this._appCategories = {};

        this._appMonitor = Shell.AppMonitor.get_default();
        this._appSystem = Shell.AppSystem.get_default();
        this._appsStale = true;
        this._appSystem.connect('changed', Lang.bind(this, function(appSys) {
            this._appsStale = true;
            // We still need to determine what events other than search can trigger
            // a change in the set of applications that are being shown while the
            // user in in the overlay mode, however let's redisplay just in case.
            this._redisplay(false);
            this._redisplayMenus();
        }));
        this._appMonitor.connect('changed', Lang.bind(this, function(monitor) {
            this._appsStale = true;
            this._redisplay(false);
        }));

        // Load the GAppInfos now so it doesn't slow down the first
        // transition into the overlay
        this._refreshCache();

        this._focusInMenus = true;
        this._activeMenuIndex = -1;
        this._activeMenu = null;
        this._activeMenuApps = null;
        this._menuDisplay = new Big.Box({ orientation: Big.BoxOrientation.VERTICAL,
                                          spacing: MENU_SPACING
                                       });
        this._redisplayMenus();

        this.connect('expanded', Lang.bind(this, function (self) {
            this._filterReset();
        }));
    },

    moveRight: function() {
        if (this._expanded && this._focusInMenu) {
            this._focusInMenu = false;
            this._activeMenu.setState(MENU_ENTERED);
            this.selectFirstItem();
        }
    },

    moveLeft: function() {
        if (this._expanded && !this._focusInMenu) {
            this._activeMenu.setState(MENU_SELECTED);
            this.unsetSelected();
            this._focusInMenu = true;
        }
    },

    // Override genericDisplay.js
    getSideArea: function() {
        return this._menuDisplay;
    },

    selectUp: function() {
        if (!(this._expanded && this._focusInMenu))
            return GenericDisplay.GenericDisplay.prototype.selectUp.call(this);
        this._selectMenuIndex(this._activeMenuIndex - 1);
        return true;
    },

    selectDown: function() {
        if (!(this._expanded && this._focusInMenu))
            return GenericDisplay.GenericDisplay.prototype.selectDown.call(this);
        this._selectMenuIndex(this._activeMenuIndex+1);
        return true;
    },

    // Protected overrides

    _filterActive: function() {
        return !!this._search || this._activeMenuIndex >= 0;
    },

    _filterReset: function() {
        GenericDisplay.GenericDisplay.prototype._filterReset.call(this);
        if (this._activeMenu != null)
            this._activeMenu.setState(MENU_UNSELECTED);
        this._activeMenuIndex = -1;
        this._activeMenu = null;
        this._focusInMenu = true;
    },

    //// Private ////

    _emitStateChange: function() {
        this.emit('state-changed');
    },

    _selectMenuIndex: function(index) {
        if (index < 0 || index >= this._menus.length)
            return;
        this._menuDisplays[index].setState(MENU_SELECTED);
    },

    _redisplayMenus: function() {
        this._menuDisplay.remove_all();
        for (let i = 0; i < this._menus.length; i++) {
            let menu = this._menus[i];
            let display = new MenuItem(menu.name, menu.id, menu.icon);
            this._menuDisplays.push(display);
            let menuIndex = i;
            display.connect('state-changed', Lang.bind(this, function (display) {
                let activated = display.getState() != MENU_UNSELECTED;
                if (!activated && display == this._activeMenu) {
                    this._activeMenuIndex = -1;
                    this._activeMenu = null;
                } else if (activated) {
                    if (display != this._activeMenu && this._activeMenu != null)
                        this._activeMenu.setState(MENU_UNSELECTED);
                    this._activeMenuIndex = menuIndex;
                    this._activeMenu = display;
                    this._activeMenuApps = this._appSystem.get_applications_for_menu(menu.id);
                }
                this._redisplay();
            }));
            this._menuDisplay.append(display.actor, 0);
        }
    },

    _addAppForId: function(appId) {
        let appInfo = AppInfo.getAppInfo(appId);
        if (appInfo != null) {
            this._addApp(appInfo);
        } else {
            log("appInfo for " + appId + " was not found.");
        }
    },

<<<<<<< HEAD
    //// Protected method overrides ////
=======
    _addApp: function(appInfo) {
        let appId = appInfo.id;
        this._allItems[appId] = appInfo;
        // [] is returned if we could not get the categories or the list of categories was empty
        let categories = Shell.get_categories_for_desktop_file(appId);
        this._appCategories[appId] = categories;
    },

    //// Protected method overrides //// 
>>>>>>> e7771b4e

    // Gets information about all applications by calling Gio.app_info_get_all().
    _refreshCache : function() {
        let me = this;
        if (!this._appsStale)
            return;
        this._allItems = {};
        this._appCategories = {};

        this._menus = this._appSystem.get_menus();

        // Loop over the toplevel menu items, load the set of desktop file ids
        // associated with each one
        for (let i = 0; i < this._menus.length; i++) {
            let menu = this._menus[i];
            let menuApps = this._appSystem.get_applications_for_menu(menu.id);
            for (let j = 0; j < menuApps.length; j++) {
                let appId = menuApps[j];
                this._addAppForId(appId);
            }
        }

        // Now grab the desktop file ids for settings/preferences.
        // These show up in search, but not with the rest of apps.
        let settings = this._appSystem.get_all_settings();
        for (let i = 0; i < settings.length; i++) {
            let appId = settings[i];
            this._addAppForId(appId);
        }

        // Some applications, such as Evince, might not be in the menus,
        // but might be returned by the applications monitor as most used
        // applications, in which case we include them.
        let mostUsedAppInfos = AppInfo.getMostUsedApps(MAX_ITEMS);
        for (let i = 0; i < mostUsedAppInfos.length; i++) {
            let appInfo = mostUsedAppInfos[i];
            this._addApp(appInfo);
        }         

        this._appsStale = false;
    },

    // Sets the list of the displayed items based on the most used apps.
    _setDefaultList : function() {
        let matchedInfos = AppInfo.getMostUsedApps(MAX_ITEMS);
        this._matchedItems = matchedInfos.map(function(info) { return info.appId; });
    },

    // Compares items associated with the item ids based on the alphabetical order
    // of the item names.
    // Returns an integer value indicating the result of the comparison.
    _compareItems : function(itemIdA, itemIdB) {
        let appA = this._allItems[itemIdA];
        let appB = this._allItems[itemIdB];
        return appA.name.localeCompare(appB.name);
    },

    // Checks if the item info can be a match for the search string by checking
    // the name, description, execution command, and categories for the application. 
    // Item info is expected to be GAppInfo.
    // Returns a boolean flag indicating if itemInfo is a match.
    _isInfoMatching : function(itemInfo, search) {
        // Search takes precedence; not typically useful to search within a
        // menu
        if (this._activeMenu == null || search != "")
            return this._isInfoMatchingSearch(itemInfo, search);
        else
            return this._isInfoMatchingMenu(itemInfo, search);
    },

    _isInfoMatchingMenu : function(itemInfo, search) {
        let id = itemInfo.id;
        for (let i = 0; i < this._activeMenuApps.length; i++) {
            let activeId = this._activeMenuApps[i];
            if (activeId == id)
                return true;
        }
        return false;
    },

    _isInfoMatchingSearch: function(itemInfo, search) {
        if (search == null || search == '')
            return true;

        let name = itemInfo.name.toLowerCase();
        if (name.indexOf(search) >= 0)
            return true;

        let description = itemInfo.description;
        if (description) {
            description = description.toLowerCase();
            if (description.indexOf(search) >= 0)
                return true;
        }

        if (itemInfo.executable == null) {
            log("Missing an executable for " + itemInfo.name);
        } else {
            let exec = itemInfo.executable.toLowerCase();
            if (exec.indexOf(search) >= 0)
                return true;
        }

        // we expect this._appCategories.hasOwnProperty(itemInfo.id) to always be true here
        let categories = this._appCategories[itemInfo.id];
        for (let i = 0; i < categories.length; i++) {
            let category = categories[i].toLowerCase();
            if (category.indexOf(search) >= 0)
                return true;
        }
       
        return false;
    },

    // Creates an AppDisplayItem based on itemInfo, which is expected be an AppInfo object.
    _createDisplayItem: function(itemInfo) {
        return new AppDisplayItem(itemInfo, this._columnWidth);
    }
};

Signals.addSignalMethods(AppDisplay.prototype);<|MERGE_RESOLUTION|>--- conflicted
+++ resolved
@@ -300,9 +300,6 @@
         }
     },
 
-<<<<<<< HEAD
-    //// Protected method overrides ////
-=======
     _addApp: function(appInfo) {
         let appId = appInfo.id;
         this._allItems[appId] = appInfo;
@@ -310,9 +307,6 @@
         let categories = Shell.get_categories_for_desktop_file(appId);
         this._appCategories[appId] = categories;
     },
-
-    //// Protected method overrides //// 
->>>>>>> e7771b4e
 
     // Gets information about all applications by calling Gio.app_info_get_all().
     _refreshCache : function() {
@@ -350,7 +344,7 @@
         for (let i = 0; i < mostUsedAppInfos.length; i++) {
             let appInfo = mostUsedAppInfos[i];
             this._addApp(appInfo);
-        }         
+        }
 
         this._appsStale = false;
     },
