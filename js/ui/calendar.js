--- conflicted
+++ resolved
@@ -6,13 +6,9 @@
 const St = imports.gi.St;
 const Signals = imports.signals;
 const Pango = imports.gi.Pango;
-<<<<<<< HEAD
-const Gettext_gtk20 = imports.gettext.domain('gtk20');
+const Gettext_gtk30 = imports.gettext.domain('gtk30');
 const Gettext = imports.gettext.domain('gnome-shell');
 const _ = Gettext.gettext;
-=======
-const Gettext_gtk30 = imports.gettext.domain('gtk30');
->>>>>>> 991a0c64
 
 const MSECS_IN_DAY = 24 * 60 * 60 * 1000;
 const WEEKDATE_HEADER_WIDTH_DIGITS = 3;
